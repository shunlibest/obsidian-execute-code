--- conflicted
+++ resolved
@@ -17,22 +17,16 @@
 	EXECUTOR_MANAGER_VIEW_ID
 } from './ExecutorManagerView';
 
-<<<<<<< HEAD
 import runAllCodeBlocks from './runAllCodeBlocks';
 
-const languageAliases = ["javascript", "typescript", "bash", "csharp", "wolfram", "nb", "wl"] as const;
+const languageAliases = ["javascript", "typescript", "bash", "csharp", "wolfram", "nb", "wl", "hs"] as const;
 const cannonicalLanguages = ["js", "ts", "cs", "lua", "python", "cpp",
-	"prolog", "shell", "groovy", "r", "go", "rust", "java", "powershell", "kotlin", "mathematica"] as const;
+	"prolog", "shell", "groovy", "r", "go", "rust", "java", "powershell", "kotlin", "mathematica", "haskell"] as const;
 const supportedLanguages = [...languageAliases, ...cannonicalLanguages] as const;
 
 
 // type SupportedLanguage = typeof supportedLanguages[number];
 export type LanguageId = typeof cannonicalLanguages[number];
-=======
-
-export const supportedLanguages = ["js", "javascript", "ts", "typescript", "cs", "csharp", "lua", "python", "cpp", "prolog", "shell", "bash", "groovy", "r", "go", "rust", "java", "powershell", "kotlin", "wolfram", "mathematica", "haskell", "nb", "wl"] as const;
-
->>>>>>> 67aab28e
 
 const buttonText = "Run";
 
@@ -317,21 +311,14 @@
 				const transformedCode = await new CodeInjector(this.app, this.settings, language).injectCode(srcCode);
 				this.runCodeInShell(transformedCode, out, button, this.settings.csPath, this.settings.csArgs, "csx", language, file);
 			});
-<<<<<<< HEAD
-			// "wolfram", "mathematica", "nb", "wl"
+
+		} else if (language === "haskell") {
+			button.addEventListener("click", async () => {
+				button.className = runButtonDisabledClass;
+				 const transformedCode = await new CodeInjector(this.app, this.settings, "haskell").injectCode(srcCode);
+				this.runCodeInShell(transformedCode, out, button, this.settings.ghciPath, this.settings.ghciArgs, "hs", language, file);
+			});
 		} else if (language === "mathematica") {
-=======
-      
-		} else if (language.contains("language-haskell") || language.contains("language-hs")) {
-			button.addEventListener("click", async () => {
-				button.className = runButtonDisabledClass;
-				 const transformedCode = await new CodeInjector(this.app, this.settings, "haskell").injectCode(srcCode);
-				this.runCode(transformedCode, out, button, this.settings.ghciPath, this.settings.haskellArgs, "hs");
-			});
-      
-		} else if (language.contains("language-wolfram") || language.contains("language-mathematica")
-			|| language.contains("language-nb") || language.contains("language-wl")) {
->>>>>>> 67aab28e
 			button.addEventListener("click", async () => {
 				button.className = runButtonDisabledClass;
 				const transformedCode = await new CodeInjector(this.app, this.settings, language).injectCode(srcCode);
