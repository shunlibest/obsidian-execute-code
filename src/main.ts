import {FileView, MarkdownRenderer, Plugin} from 'obsidian';

import {Outputter, TOGGLE_HTML_SIGIL} from "./Outputter";
import type {ExecutorSettings} from "./settings/Settings";
import {DEFAULT_SETTINGS} from "./settings/Settings";
import {SettingsTab} from "./settings/SettingsTab";
import {getLanguageAlias} from './transforms/TransformCode';
import {CodeInjector} from "./transforms/CodeInjector";
import {addInlinePlotsToPython, addInlinePlotsToR, addMagicToJS, addMagicToPython,} from "./transforms/Magic";

import ExecutorContainer from './ExecutorContainer';
import ExecutorManagerView, {
	EXECUTOR_MANAGER_OPEN_VIEW_COMMAND_ID,
	EXECUTOR_MANAGER_VIEW_ID
} from './ExecutorManagerView';

import runAllCodeBlocks from './runAllCodeBlocks';

export const languageAliases = ["javascript", "typescript", "bash", "csharp", "wolfram", "nb", "wl", "hs", "py"] as const;
<<<<<<< HEAD
export const canonicalLanguages = ["js", "ts", "cs", "lean", "lua", "python", "cpp", "prolog", "shell", "groovy", "r",
	"go", "rust", "java", "powershell", "kotlin", "mathematica", "haskell", "scala", "racket", "fsharp", "c", "dart"] as const;
=======
export const canonicalLanguages = ["js", "ts", "cs", "lua", "python", "cpp",
	"prolog", "shell", "groovy", "r", "go", "rust", "java", "powershell", "kotlin", "mathematica", "haskell", "scala", "c", "ruby"] as const;
>>>>>>> 923f65ce
export const supportedLanguages = [...languageAliases, ...canonicalLanguages] as const;


// type SupportedLanguage = typeof supportedLanguages[number];
export type LanguageId = typeof canonicalLanguages[number];

const buttonText = "Run";

export const runButtonClass = "run-code-button";
const runButtonDisabledClass = "run-button-disabled";
const hasButtonClass = "has-run-code-button";


export default class ExecuteCodePlugin extends Plugin {
	settings: ExecutorSettings;
	executors: ExecutorContainer;

	/**
	 * Preparations for the plugin (adding buttons, html elements and event listeners).
	 */
	async onload() {
		await this.loadSettings();
		this.addSettingTab(new SettingsTab(this.app, this));

		this.executors = new ExecutorContainer(this);

		this.iterateOpenFilesAndAddRunButtons();
		this.registerMarkdownPostProcessor((element, _context) => {
			this.addRunButtons(element, _context.sourcePath);
		});

		// live preview renderers
		supportedLanguages.forEach(l => {
			console.debug(`Registering renderer for ${l}.`)
			this.registerMarkdownCodeBlockProcessor(`run-${l}`, async (src, el, _ctx) => {
				await MarkdownRenderer.renderMarkdown('```' + l + '\n' + src + (src.endsWith('\n') ? '' : '\n') + '```', el, '', null);
			});
		});

		//executor manager

		this.registerView(
			EXECUTOR_MANAGER_VIEW_ID, (leaf) => new ExecutorManagerView(leaf, this.executors)
		);
		this.addCommand({
			id: EXECUTOR_MANAGER_OPEN_VIEW_COMMAND_ID,
			name: "Open Code Runtime Management",
			callback: () => ExecutorManagerView.activate(this.app.workspace)
		});

		this.addCommand({
			id: "run-all-code-blocks-in-file",
			name: "Run all Code Blocks in Current File",
			callback: () => runAllCodeBlocks(this.app.workspace)
		})
	}

	/**
	 *  Remove all generated html elements (run & clear buttons, output elements) when the plugin is disabled.
	 */
	onunload() {
		document
			.querySelectorAll("pre > code")
			.forEach((codeBlock: HTMLElement) => {
				const pre = codeBlock.parentElement as HTMLPreElement;
				const parent = pre.parentElement as HTMLDivElement;

				if (parent.hasClass(hasButtonClass)) {
					parent.removeClass(hasButtonClass);
				}
			});

		document
			.querySelectorAll("." + runButtonClass)
			.forEach((button: HTMLButtonElement) => button.remove());

		document
			.querySelectorAll("." + runButtonDisabledClass)
			.forEach((button: HTMLButtonElement) => button.remove());

		document
			.querySelectorAll(".clear-button")
			.forEach((button: HTMLButtonElement) => button.remove());

		document
			.querySelectorAll(".language-output")
			.forEach((out: HTMLElement) => out.remove());

		for (const executor of this.executors) {
			executor.stop().then(_ => { /* do nothing */ });
		}

		console.log("Unloaded plugin: Execute Code");
	}

	/**
	 * Loads the settings for this plugin from the corresponding save file and stores them in {@link settings}.
	 */
	async loadSettings() {
		this.settings = Object.assign({}, DEFAULT_SETTINGS, await this.loadData());
		if (process.platform !== "win32") {
			this.settings.wslMode = false;
		}
	}

	/**
	 * Saves the settings in {@link settings} to the corresponding save file.
	 */
	async saveSettings() {
		await this.saveData(this.settings);
	}

	/**
	 * Adds run buttons to each open file. This is more robust and quicker than scanning
	 * the entire document, even though it requires more iteration, because it doesn't
	 * search the whole document.
	 */
	private iterateOpenFilesAndAddRunButtons() {
		this.app.workspace.iterateRootLeaves(leaf => {
			if (leaf.view instanceof FileView) {
				this.addRunButtons(leaf.view.contentEl, leaf.view.file.path);
			}
		})
	}

	/**
	 * Add a button to each code block that allows the user to run the code. The button is only added if the code block
	 * utilizes a language that is supported by this plugin.
	 *
	 * @param element The parent element (i.e. the currently showed html page / note).
	 * @param file An identifier for the currently showed note
	 */
	private addRunButtons(element: HTMLElement, file: string) {
		Array.from(element.getElementsByTagName("code"))
			.forEach((codeBlock: HTMLElement) => {
				if (codeBlock.className.match(/^language-\{\w+/i)){
					codeBlock.className = codeBlock.className.replace(/^language-\{(\w+)/i, "language-$1 {");
					codeBlock.parentElement.className = codeBlock.className;
				}

				const language = codeBlock.className.toLowerCase();

				if (!language || !language.contains("language-"))
					return;

				const pre = codeBlock.parentElement as HTMLPreElement;
				const parent = pre.parentElement as HTMLDivElement;

				const srcCode = codeBlock.getText();

				const canonicalLanguage = getLanguageAlias(
					supportedLanguages.find(lang => codeBlock.classList.contains(`language-${lang}`))
				) as LanguageId;

				if (canonicalLanguage // if the language is supported
					&& !parent.classList.contains(hasButtonClass)) { // & this block hasn't been buttonified already
					const out = new Outputter(codeBlock, this.settings.allowInput);
					parent.classList.add(hasButtonClass);
					const button = this.createRunButton();
					pre.appendChild(button);
					this.addListenerToButton(canonicalLanguage, srcCode, button, out, file);
				}
			});
	}

	/**
	 * Add a listener to the run button that executes the code block on click.
	 * Adds a different kind of listener for each supported language.
	 *
	 * @param language The programming language used in the code block.
	 * @param srcCode The code in the code block.
	 * @param button The button element to which the listener is added.
	 * @param out The {@link Outputter} object that is used to display the output of the code.
	 * @param file The file that the code originates in
	 */
	private addListenerToButton(language: LanguageId, srcCode: string, button: HTMLButtonElement, out: Outputter, file: string) {
		if (language === "js") {
			button.addEventListener("click", async () => {
				button.className = runButtonDisabledClass;
				let transformedCode = await new CodeInjector(this.app, this.settings, language).injectCode(srcCode);
				transformedCode = addMagicToJS(transformedCode);
				this.runCode(transformedCode, out, button, this.settings.nodePath, this.settings.nodeArgs, "js", language, file);
			});

		} else if (language === "java") {
			button.addEventListener("click", async () => {
				button.className = runButtonDisabledClass;

				const transformedCode = await new CodeInjector(this.app, this.settings, language).injectCode(srcCode);
				this.runCode(transformedCode, out, button, this.settings.javaPath, this.settings.javaArgs, this.settings.javaFileExtension, language, file);
			});

		} else if (language === "python") {
			button.addEventListener("click", async () => {
				button.className = runButtonDisabledClass;

				let transformedCode = await new CodeInjector(this.app, this.settings, language).injectCode(srcCode);
				if (this.settings.pythonEmbedPlots)	// embed plots into html which shows them in the note
					transformedCode = addInlinePlotsToPython(transformedCode, TOGGLE_HTML_SIGIL);
				transformedCode = addMagicToPython(transformedCode);

				this.runCode(transformedCode, out, button, this.settings.pythonPath, this.settings.pythonArgs, "py", language, file);
			});

		} else if (language === "shell") {
			button.addEventListener("click", async () => {
				button.className = runButtonDisabledClass;
				const transformedCode = await new CodeInjector(this.app, this.settings, language).injectCode(srcCode);
				this.runCodeInShell(transformedCode, out, button, this.settings.shellPath, this.settings.shellArgs, this.settings.shellFileExtension, language, file);
			});

		} else if (language === "powershell") {
			button.addEventListener("click", async () => {
				button.className = runButtonDisabledClass;
				const transformedCode = await new CodeInjector(this.app, this.settings, language).injectCode(srcCode);
				this.runCodeInShell(transformedCode, out, button, this.settings.powershellPath, this.settings.powershellArgs, this.settings.powershellFileExtension, language, file);
			});

		} else if (language === "cpp") {
			button.addEventListener("click", async () => {
				button.className = runButtonDisabledClass;
				const transformedCode = await new CodeInjector(this.app, this.settings, language).injectCode(srcCode);
				this.runCode(transformedCode, out, button, this.settings.clingPath, `-std=${this.settings.clingStd} ${this.settings.clingArgs}`, "cpp", language, file);
			});

		} else if (language === "prolog") {
			button.addEventListener("click", async () => {
				button.className = runButtonDisabledClass;
				const transformedCode = (await new CodeInjector(this.app, this.settings, language).injectCode(srcCode));
				this.runCode(transformedCode, out, button, "", "", "", language, file);
				button.className = runButtonClass;
			});

		} else if (language === "groovy") {
			button.addEventListener("click", async () => {
				button.className = runButtonDisabledClass;

				const transformedCode = await new CodeInjector(this.app, this.settings, language).injectCode(srcCode);
				this.runCodeInShell(transformedCode, out, button, this.settings.groovyPath, this.settings.groovyArgs, this.settings.groovyFileExtension, language, file);
			});

		} else if (language === "rust") {
			button.addEventListener("click", async () => {
				button.className = runButtonDisabledClass;

				const transformedCode = await new CodeInjector(this.app, this.settings, language).injectCode(srcCode);
				this.runCode(transformedCode, out, button, this.settings.cargoPath, "eval" + this.settings.cargoEvalArgs, this.settings.rustFileExtension, language, file);
			});

		} else if (language === "r") {
			button.addEventListener("click", async () => {
				button.className = runButtonDisabledClass;

				let transformedCode = await new CodeInjector(this.app, this.settings, language).injectCode(srcCode);
				transformedCode = addInlinePlotsToR(transformedCode);


				this.runCode(transformedCode, out, button, this.settings.RPath, this.settings.RArgs, "R", language, file);
			});

		} else if (language === "go") {
			button.addEventListener("click", async () => {
				button.className = runButtonDisabledClass;
				const transformedCode = await new CodeInjector(this.app, this.settings, language).injectCode(srcCode);
				this.runCode(transformedCode, out, button, this.settings.golangPath, this.settings.golangArgs, this.settings.golangFileExtension, language, file);
			});

		} else if (language === "kotlin") {
			button.addEventListener("click", async () => {
				button.className = runButtonDisabledClass;
				const transformedCode = await new CodeInjector(this.app, this.settings, language).injectCode(srcCode);
				this.runCodeInShell(transformedCode, out, button, this.settings.kotlinPath, this.settings.kotlinArgs, this.settings.kotlinFileExtension, language, file);
			});

		} else if (language === "ts") {
			button.addEventListener("click", async () => {
				button.className = runButtonDisabledClass;
				const transformedCode = await new CodeInjector(this.app, this.settings, language).injectCode(srcCode);
				this.runCodeInShell(transformedCode, out, button, this.settings.tsPath, this.settings.tsArgs, "ts", language, file);
			});

		} else if (language === "lua") {
			button.addEventListener("click", async () => {
				button.className = runButtonDisabledClass;
				const transformedCode = await new CodeInjector(this.app, this.settings, language).injectCode(srcCode);
				this.runCodeInShell(transformedCode, out, button, this.settings.luaPath, this.settings.luaArgs, "lua", language, file);
			});

    } else if (language === "dart") {
			button.addEventListener("click", async () => {
				button.className = runButtonDisabledClass;
				const transformedCode = await new CodeInjector(this.app, this.settings, language).injectCode(srcCode);
				this.runCodeInShell(transformedCode, out, button, this.settings.dartPath, this.settings.dartArgs, "dart", language, file);
			});

		} else if (language === "cs") {
			button.addEventListener("click", async () => {
				button.className = runButtonDisabledClass;
				const transformedCode = await new CodeInjector(this.app, this.settings, language).injectCode(srcCode);
				this.runCodeInShell(transformedCode, out, button, this.settings.csPath, this.settings.csArgs, "csx", language, file);
			});

		} else if (language === "haskell") {
			button.addEventListener("click", async () => {
				button.className = runButtonDisabledClass;
				const transformedCode = await new CodeInjector(this.app, this.settings, "haskell").injectCode(srcCode);
				this.runCodeInShell(transformedCode, out, button, this.settings.useGhci ? this.settings.ghciPath : this.settings.runghcPath, this.settings.useGhci ? "" : "-f "+this.settings.ghcPath, "hs", language, file);
			});

		} else if (language === "mathematica") {
			button.addEventListener("click", async () => {
				button.className = runButtonDisabledClass;
				const transformedCode = await new CodeInjector(this.app, this.settings, language).injectCode(srcCode);
				this.runCodeInShell(transformedCode, out, button, this.settings.mathematicaPath, this.settings.mathematicaArgs, this.settings.mathematicaFileExtension, language, file);
			});
		} else if (language === "scala") {
			button.addEventListener("click", async () => {
				button.className = runButtonDisabledClass;
				const transformedCode = await new CodeInjector(this.app, this.settings, language).injectCode(srcCode);
				this.runCodeInShell(transformedCode, out, button, this.settings.scalaPath, this.settings.scalaArgs, this.settings.scalaFileExtension, language, file);
			});
		} else if(language === "c") {
			button.addEventListener("click", async () => {
				button.className = runButtonDisabledClass;
				const transformedCode = await new CodeInjector(this.app, this.settings, language).injectCode(srcCode);
				this.runCodeInShell(transformedCode, out, button, this.settings.clingPath, this.settings.clingArgs, "c", language, file);
			})
		} else if(language ==="ruby") {
			button.addEventListener("click", async () => {
				button.className = runButtonDisabledClass;
				const transformedCode = await new CodeInjector(this.app, this.settings, language).injectCode(srcCode);
				this.runCodeInShell(transformedCode, out, button, this.settings.rubyPath, this.settings.rubyArgs, "rb", language, file);
			})
		}
	}

	/**
	 * Creates a new run button and returns it.
	 *
	 * @returns { HTMLButtonElement } The newly created run button.
	 */
	private createRunButton() {
		console.debug("Add run button");
		const button = document.createElement("button");
		button.classList.add(runButtonClass);
		button.setText(buttonText);
		return button;
	}

	/**
	 * Executes the code with the given command and arguments. The code is written to a temporary file and then executed.
	 * The output of the code is displayed in the output panel ({@link Outputter}).
	 * If the code execution fails, an error message is displayed and logged.
	 * After the code execution, the temporary file is deleted and the run button is re-enabled.
	 *
	 * @param codeBlockContent The content of the code block that should be executed.
	 * @param outputter The {@link Outputter} that should be used to display the output of the code.
	 * @param button The button that was clicked to execute the code. Is re-enabled after the code execution.
	 * @param cmd The command that should be used to execute the code. (e.g. python, java, ...)
	 * @param cmdArgs Additional arguments that should be passed to the command.
	 * @param ext The file extension of the temporary file. Should correspond to the language of the code. (e.g. py, ...)
	 * @param language The canonical ID of the language being run
	 * @param file The address of the file which the code originates from
	 */
	private runCode(codeBlockContent: string, outputter: Outputter, button: HTMLButtonElement, cmd: string, cmdArgs: string, ext: string, language: LanguageId, file: string) {
		outputter.startBlock();
		const executor = this.executors.getExecutorFor(file, language, false);
		executor.run(codeBlockContent, outputter, cmd, cmdArgs, ext).then(() => {
			button.className = runButtonClass;
			outputter.closeInput();
			outputter.finishBlock();
		});
	}

	/**
	 * Executes the code with the given command and arguments. The code is written to a temporary file and then executed.
	 * This is equal to {@link runCode} but the code is executed in a shell. This is necessary for some languages like groovy.
	 *
	 * @param codeBlockContent The content of the code block that should be executed.
	 * @param outputter The {@link Outputter} that should be used to display the output of the code.
	 * @param button The button that was clicked to execute the code. Is re-enabled after the code execution.
	 * @param cmd The command that should be used to execute the code. (e.g. python, java, ...)
	 * @param cmdArgs Additional arguments that should be passed to the command.
	 * @param ext The file extension of the temporary file. Should correspond to the language of the code. (e.g. py, ...)
	 * @param language The canonical ID of the language being run
	 * @param file The address of the file which the code originates from
	 */
	private runCodeInShell(codeBlockContent: string, outputter: Outputter, button: HTMLButtonElement, cmd: string, cmdArgs: string, ext: string, language: LanguageId, file: string) {
		const executor = this.executors.getExecutorFor(file, language, true);
		executor.run(codeBlockContent, outputter, cmd, cmdArgs, ext).then(() => {
			button.className = runButtonClass;
		});
	}
}<|MERGE_RESOLUTION|>--- conflicted
+++ resolved
@@ -17,13 +17,9 @@
 import runAllCodeBlocks from './runAllCodeBlocks';
 
 export const languageAliases = ["javascript", "typescript", "bash", "csharp", "wolfram", "nb", "wl", "hs", "py"] as const;
-<<<<<<< HEAD
 export const canonicalLanguages = ["js", "ts", "cs", "lean", "lua", "python", "cpp", "prolog", "shell", "groovy", "r",
-	"go", "rust", "java", "powershell", "kotlin", "mathematica", "haskell", "scala", "racket", "fsharp", "c", "dart"] as const;
-=======
-export const canonicalLanguages = ["js", "ts", "cs", "lua", "python", "cpp",
-	"prolog", "shell", "groovy", "r", "go", "rust", "java", "powershell", "kotlin", "mathematica", "haskell", "scala", "c", "ruby"] as const;
->>>>>>> 923f65ce
+	"go", "rust", "java", "powershell", "kotlin", "mathematica", "haskell", "scala", "racket", "fsharp", "c", "dart",
+	"ruby"] as const;
 export const supportedLanguages = [...languageAliases, ...canonicalLanguages] as const;
 
 
