--- conflicted
+++ resolved
@@ -13,13 +13,9 @@
 // @ts-ignore
 import * as prolog from "tau-prolog";
 
-<<<<<<< HEAD
-export const supportedLanguages = ["js", "javascript", "ts", "typescript", "cs", "csharp", "lua", "python", "cpp",
-	"prolog", "shell", "bash", "groovy", "r", "go", "rust", "java", "powershell", "kotlin", "haskell"] as const;
-const languagePrefixes = ["run", "pre", "post"];
-=======
-export const supportedLanguages = ["js", "javascript", "ts", "typescript", "cs", "csharp", "lua", "python", "cpp", "prolog", "shell", "bash", "groovy", "r", "go", "rust", "java", "powershell", "kotlin", "wolfram", "mathematica", "nb", "wl"] as const;
->>>>>>> 744bd374
+
+export const supportedLanguages = ["js", "javascript", "ts", "typescript", "cs", "csharp", "lua", "python", "cpp", "prolog", "shell", "bash", "groovy", "r", "go", "rust", "java", "powershell", "kotlin", "wolfram", "mathematica", "haskell", "nb", "wl"] as const;
+
 
 const buttonText = "Run";
 
@@ -262,30 +258,14 @@
 				console.log(`runCodeInShell ${this.settings.csPath} ${this.settings.csArgs} ${"cs"}`)
 				this.runCodeInShell(transformedCode, out, button, this.settings.csPath, this.settings.csArgs, "csx");
 			});
-<<<<<<< HEAD
+      
 		} else if (language.contains("language-haskell") || language.contains("language-hs")) {
 			button.addEventListener("click", async () => {
 				button.className = runButtonDisabledClass;
 				const transformedCode = await this.injectCode(srcCode, "haskell");
 				this.runCode(transformedCode, out, button, this.settings.ghciPath, this.settings.haskellArgs, "hs");
 			});
-	}
-
-	/**
-	 * Tries to get the active view from obsidian and returns a dictionary containing the file name, folder path,
-	 * file path, and vault path of the currently opened / focused note.
-	 *
-	 * @returns { fileName: string; folder: string; filePath: string; vaultPath: string } A dictionary containing the
-	 * file name, folder path, file path, and vault path of the currently opened / focused note.
-	 */
-	private getVaultVariables(): { fileName: string; folder: string; filePath: string; vaultPath: string } {
-		const activeView = this.app.workspace.getActiveViewOfType(MarkdownView);
-		if (activeView == null) {
-			return null;
-		}
-=======
->>>>>>> 744bd374
-
+      
 		} else if (language.contains("language-wolfram") || language.contains("language-mathematica")
 			|| language.contains("language-nb") || language.contains("language-wl")) {
 			button.addEventListener("click", async () => {
