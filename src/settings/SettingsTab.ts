import {App, PluginSettingTab, Setting} from "obsidian";
import ExecuteCodePlugin, {canonicalLanguages, LanguageId} from "src/main";
import { DISPLAY_NAMES } from "./languageDisplayName";
import makeCppSettings from "./per-lang/makeCppSettings";
import makeCSettings from "./per-lang/makeCSettings.js";
import makeCsSettings from "./per-lang/makeCsSettings";
import makeFSharpSettings from "./per-lang/makeFSharpSettings";
import makeGoSettings from "./per-lang/makeGoSettings";
import makeGroovySettings from "./per-lang/makeGroovySettings";
import makeHaskellSettings from "./per-lang/makeHaskellSettings";
import makeJavaSettings from "./per-lang/makeJavaSettings";
import makeJsSettings from "./per-lang/makeJsSettings";
import makeKotlinSettings from "./per-lang/makeKotlinSettings";
import makeLuaSettings from "./per-lang/makeLuaSettings";
import makeMathematicaSettings from "./per-lang/makeMathematicaSettings";
import makePowershellSettings from "./per-lang/makePowershellSettings";
import makePrologSettings from "./per-lang/makePrologSettings";
import makePythonSettings from "./per-lang/makePythonSettings";
import makeRSettings from "./per-lang/makeRSettings";
import makeRustSettings from "./per-lang/makeRustSettings";
import makeScalaSettings from "./per-lang/makeScalaSettings.js";
import makeRacketSettings from "./per-lang/makeRacketSettings.js";
import makeShellSettings from "./per-lang/makeShellSettings";
import makeTsSettings from "./per-lang/makeTsSettings";
import {ExecutorSettings} from "./Settings";


/**
 * This class is responsible for creating a settings tab in the settings menu. The settings tab is showed in the
 * regular obsidian settings menu.
 *
 * The {@link display} functions build the html page that is showed in the settings.
 */
export class SettingsTab extends PluginSettingTab {
	plugin: ExecuteCodePlugin;

	languageContainers: Partial<Record<LanguageId, HTMLDivElement>>;
	activeLanguageContainer: HTMLDivElement | undefined;

	constructor(app: App, plugin: ExecuteCodePlugin) {
		super(app, plugin);
		this.plugin = plugin;

		this.languageContainers = {}
	}

	/**
	 *  Builds the html page that is showed in the settings.
	 */
	display() {
		const {containerEl} = this;
		containerEl.empty();

		containerEl.createEl('h2', {text: 'Settings for the Code Execution Plugin.'});


		// ========== General ==========
		containerEl.createEl('h3', {text: 'General Settings'});
		new Setting(containerEl)
			.setName('Timeout (in seconds)')
			.setDesc('The time after which a program gets shut down automatically. This is to prevent infinite loops. ')
			.addText(text => text
				.setValue("" + this.plugin.settings.timeout / 1000)
				.onChange(async (value) => {
					if (Number(value) * 1000) {
						console.log('Timeout set to: ' + value);
						this.plugin.settings.timeout = Number(value) * 1000;
					}
					await this.plugin.saveSettings();
				}));
		new Setting(containerEl)
			.setName('Allow Input')
			.setDesc('Whether or not to include a stdin input box when running blocks. In order to apply changes to this, Obsidian must be refreshed. ')
			.addToggle(text => text
				.setValue(this.plugin.settings.allowInput)
				.onChange(async (value) => {
					console.log('Allow Input set to: ' + value);
					this.plugin.settings.allowInput = value
					await this.plugin.saveSettings();
				}));
		
		if(process.platform === "win32") {
			new Setting(containerEl)
				.setName('WSL Mode')
				.setDesc("Whether or not to run code in the Windows Subsystem for Linux. If you don't have WSL installed, don't turn this on!")
				.addToggle(text => text
					.setValue(this.plugin.settings.wslMode)
					.onChange(async (value) => {
						console.log('WSL Mode set to: ' + value);
						this.plugin.settings.wslMode = value
						await this.plugin.saveSettings();
					}));
		}

		// TODO setting per language that requires main function if main function should be implicitly made or not, if not, non-main blocks will not have a run button

		containerEl.createEl("hr");

		new Setting(containerEl)
		.setName("Language-Specific Settings")
		.setDesc("Pick a language to edit its language-specific settings")
		.addDropdown((dropdown) => dropdown
			.addOptions(Object.fromEntries(
				canonicalLanguages.map(lang => [lang, DISPLAY_NAMES[lang]])
			))
			.setValue(this.plugin.settings.lastOpenLanguageTab || canonicalLanguages[0])
			.onChange(async (value: LanguageId)=> {
				this.focusContainer(value);
				this.plugin.settings.lastOpenLanguageTab = value;
				await this.plugin.saveSettings();
			})
		)
		.settingEl.style.borderTop = "0";


		// ========== JavaScript / Node ==========
		makeJsSettings(this, this.makeContainerFor("js"));

		// ========== TypeScript ==========
		makeTsSettings(this, this.makeContainerFor("ts"));

		// ========== Lua ==========
		makeLuaSettings(this, this.makeContainerFor("lua"));

		// ========== CSharp ==========
		makeCsSettings(this, this.makeContainerFor("cs"));

		// ========== Java ==========
		makeJavaSettings(this, this.makeContainerFor("java"));


		// ========== Python ==========
		makePythonSettings(this, this.makeContainerFor("python"));


		// ========== Golang =========
		makeGoSettings(this, this.makeContainerFor("go"));


		// ========== Rust ===========
		makeRustSettings(this, this.makeContainerFor("rust"));


		// ========== C++ ===========
		makeCppSettings(this, this.makeContainerFor("cpp"));

		// ========== C ===========
		makeCSettings(this, this.makeContainerFor("c"));


		// ========== Shell ==========
		makeShellSettings(this, this.makeContainerFor("shell"));


		// ========== Powershell ==========
		makePowershellSettings(this, this.makeContainerFor("powershell"));


		// ========== Prolog ==========
		makePrologSettings(this, this.makeContainerFor("prolog"));


		// ========== Groovy ==========
		makeGroovySettings(this, this.makeContainerFor("groovy"));


		// ========== R ==========
		makeRSettings(this, this.makeContainerFor("r"));


		// ========== Kotlin ==========
		makeKotlinSettings(this, this.makeContainerFor("kotlin"));

		// ========== Mathematica ==========
		makeMathematicaSettings(this, this.makeContainerFor("mathematica"));


		// ========== Haskell ===========
		makeHaskellSettings(this, this.makeContainerFor("haskell"));

		// ========== Scala ===========
		makeScalaSettings(this, this.makeContainerFor("scala"));
		
<<<<<<< HEAD

		// ========== Racket ===========
		makeRacketSettings(this, this.makeContainerFor("racket"));

		// ========== Racket ===========
		makeRacketSettings(this, this.makeContainerFor("racket"));
=======
		// ========== FSharp ===========
		makeFSharpSettings(this, this.makeContainerFor("fsharp"));
>>>>>>> 87b0d370

		this.focusContainer(this.plugin.settings.lastOpenLanguageTab || canonicalLanguages[0]);
	}

	private makeContainerFor(language: LanguageId) {
		const container = this.containerEl.createDiv();

		container.style.display = "none";

		this.languageContainers[language] = container;

		return container;
	}

	private focusContainer(language: LanguageId) {
		if(this.activeLanguageContainer)
			this.activeLanguageContainer.style.display = "none";

		if(language in this.languageContainers) {
			this.activeLanguageContainer = this.languageContainers[language];
			this.activeLanguageContainer.style.display = "block";
		}
	}

	sanitizePath(path: string): string {
		path = path.replace(/\\/g, '/');
		path = path.replace(/['"`]/, '');
		path = path.trim();

		return path
	}

	makeInjectSetting(containerEl: HTMLElement, language: LanguageId) {
		const languageAlt = DISPLAY_NAMES[language];

		new Setting(containerEl)
			.setName(`Inject ${languageAlt} code`)
			.setDesc(`Code to add to the top of every ${languageAlt} code block before running.`)
			.setClass('settings-code-input-box')
			.addTextArea(textarea => {
				// @ts-ignore
				const val = this.plugin.settings[`${language}Inject` as keyof ExecutorSettings as string]
				return textarea
					.setValue(val)
					.onChange(async (value) => {
						(this.plugin.settings[`${language}Inject` as keyof ExecutorSettings] as string) = value;
						console.log(`${language} inject set to ${value}`);
						await this.plugin.saveSettings();
					});
			});
	}
}<|MERGE_RESOLUTION|>--- conflicted
+++ resolved
@@ -128,70 +128,53 @@
 		// ========== Java ==========
 		makeJavaSettings(this, this.makeContainerFor("java"));
 
-
 		// ========== Python ==========
 		makePythonSettings(this, this.makeContainerFor("python"));
 
-
 		// ========== Golang =========
 		makeGoSettings(this, this.makeContainerFor("go"));
 
-
 		// ========== Rust ===========
 		makeRustSettings(this, this.makeContainerFor("rust"));
 
-
 		// ========== C++ ===========
 		makeCppSettings(this, this.makeContainerFor("cpp"));
 
 		// ========== C ===========
 		makeCSettings(this, this.makeContainerFor("c"));
 
-
 		// ========== Shell ==========
 		makeShellSettings(this, this.makeContainerFor("shell"));
 
-
 		// ========== Powershell ==========
 		makePowershellSettings(this, this.makeContainerFor("powershell"));
 
-
 		// ========== Prolog ==========
 		makePrologSettings(this, this.makeContainerFor("prolog"));
 
-
 		// ========== Groovy ==========
 		makeGroovySettings(this, this.makeContainerFor("groovy"));
 
-
 		// ========== R ==========
 		makeRSettings(this, this.makeContainerFor("r"));
 
-
 		// ========== Kotlin ==========
 		makeKotlinSettings(this, this.makeContainerFor("kotlin"));
 
 		// ========== Mathematica ==========
 		makeMathematicaSettings(this, this.makeContainerFor("mathematica"));
 
-
 		// ========== Haskell ===========
 		makeHaskellSettings(this, this.makeContainerFor("haskell"));
 
 		// ========== Scala ===========
 		makeScalaSettings(this, this.makeContainerFor("scala"));
-		
-<<<<<<< HEAD
 
 		// ========== Racket ===========
 		makeRacketSettings(this, this.makeContainerFor("racket"));
 
-		// ========== Racket ===========
-		makeRacketSettings(this, this.makeContainerFor("racket"));
-=======
 		// ========== FSharp ===========
 		makeFSharpSettings(this, this.makeContainerFor("fsharp"));
->>>>>>> 87b0d370
 
 		this.focusContainer(this.plugin.settings.lastOpenLanguageTab || canonicalLanguages[0]);
 	}
