--- conflicted
+++ resolved
@@ -1,158 +1,154 @@
-import {Notice} from "obsidian";
-import * as fs from "fs";
-import * as child_process from "child_process";
-import Executor from "./Executor";
-import {Outputter} from "src/Outputter";
-import {LanguageId} from "src/main";
-import { ExecutorSettings } from "../settings/Settings.js";
-import windowsPathToWsl from "../transforms/windowsPathToWsl.js";
-import { error } from "console";
-
-export default class NonInteractiveCodeExecutor extends Executor {
-	usesShell: boolean
-	stdoutCb: (chunk: any) => void
-	stderrCb: (chunk: any) => void
-	resolveRun: (value: void | PromiseLike<void>) => void | undefined = undefined;
-	settings: ExecutorSettings;
-
-	constructor(settings: ExecutorSettings, usesShell: boolean, file: string, language: LanguageId) {
-		super(file, language);
-
-		this.settings = settings;
-		this.usesShell = usesShell;
-	}
-
-	stop(): Promise<void> {
-		return Promise.resolve();
-	}
-
-	run(codeBlockContent: string, outputter: Outputter, cmd: string, cmdArgs: string, ext: string) {
-		// Resolve any currently running blocks
-		if (this.resolveRun !== undefined)
-			this.resolveRun();
-		this.resolveRun = undefined;
-
-		return new Promise<void>((resolve, reject) => {
-			const tempFileName = this.getTempFile(ext);
-
-			fs.promises.writeFile(tempFileName, codeBlockContent).then(() => {
-				const args = cmdArgs ? cmdArgs.split(" ") : [];
-
-<<<<<<< HEAD
-				if (this.settings.wslMode) {
-=======
-				if (this.isWSLEnabled()) {
->>>>>>> 6ee175e5
-					args.unshift("-e", cmd);
-					cmd = "wsl";
-					args.push(windowsPathToWsl(tempFileName));
-				} else {
-					args.push(tempFileName);
-				}
-
-
-				let child: child_process.ChildProcessWithoutNullStreams;
-
-				// check if compiled by gcc
-				if (cmd.endsWith("gcc") || cmd.endsWith("gcc.exe")) {
-					// remove .c from tempFileName and add .out for the compiled output and add output path to args
-					const tempFileNameWExe: string = tempFileName.slice(0, -2) + ".out";
-					args.push("-o", tempFileNameWExe);
-
-					// compile c file with gcc and handle possible output
-					const childGCC = child_process.spawn(cmd, args, {env: process.env, shell: this.usesShell});
-					this.handleChildOutput(childGCC, outputter, tempFileName);
-					childGCC.on('exit', (code) => {
-						if (code === 0) {
-							// executing the compiled file
-							child = child_process.spawn(tempFileNameWExe, { env: process.env, shell: this.usesShell });
-							this.handleChildOutput(child, outputter, tempFileNameWExe).then(() => {
-								this.tempFileId = undefined; // Reset the file id to use a new file next time
-							});
-						}
-					});
-				} else {
-					child = child_process.spawn(cmd, args, { env: process.env, shell: this.usesShell });
-					this.handleChildOutput(child, outputter, tempFileName).then(() => {
-						this.tempFileId = undefined; // Reset the file id to use a new file next time
-					});
-				}				
-
-				// We don't resolve the promise here - 'handleChildOutput' registers a listener
-				// For when the child_process closes, and will resolve the promise there
-				this.resolveRun = resolve;	
-			}).catch((err) => {
-				this.notifyError(cmd, cmdArgs, tempFileName, err, outputter);
-				resolve();
-			});
-		});
-	}
-
-	private isWSLEnabled(): boolean {
-		if (this.settings.wslMode) {
-			return true;
-		}
-
-		if (this.language == 'shell' && this.settings.shellWSLMode) {
-			return true;
-		}
-
-		return false;
-	}
-
-	/**
-	 * Handles the output of a child process and redirects stdout and stderr to the given {@link Outputter} element.
-	 * Removes the temporary file after the code execution. Creates a new Notice after the code execution.
-	 *
-	 * @param child The child process to handle.
-	 * @param outputter The {@link Outputter} that should be used to display the output of the code.
-	 * @param fileName The name of the temporary file that was created for the code execution.
-	 * @returns a promise that will resolve when the child proces finishes
-	 */
-	protected async handleChildOutput(child: child_process.ChildProcessWithoutNullStreams, outputter: Outputter, fileName: string | undefined) {
-		outputter.clear();
-
-		// Kill process on clear
-		outputter.killBlock = () => {
-			// Kill the process
-			child.kill('SIGINT');
-		}
-
-		this.stdoutCb = (data) => {
-			outputter.write(data.toString());
-		};
-		this.stderrCb = (data) => {
-			outputter.writeErr(data.toString());
-		};
-
-		child.stdout.on('data', this.stdoutCb);
-		child.stderr.on('data', this.stderrCb);
-
-		outputter.on("data", (data: string) => {
-			child.stdin.write(data);
-		});
-
-		child.on('close', (code) => {
-			if (code !== 0)
-				new Notice("Error!");
-
-			// Resolve the run promise once finished running the code block
-			if (this.resolveRun !== undefined)
-				this.resolveRun();
-
-			outputter.closeInput();
-
-			if (fileName === undefined) return;
-
-			fs.promises.rm(fileName)
-				.catch((err) => {
-					console.error("Error in 'Obsidian Execute Code' Plugin while removing file: " + err);
-				});
-		});
-
-		child.on('error', (err) => {
-			new Notice("Error!");
-			outputter.writeErr(err.toString());
-		});
-	}
-}
+import {Notice} from "obsidian";
+import * as fs from "fs";
+import * as child_process from "child_process";
+import Executor from "./Executor";
+import {Outputter} from "src/Outputter";
+import {LanguageId} from "src/main";
+import { ExecutorSettings } from "../settings/Settings.js";
+import windowsPathToWsl from "../transforms/windowsPathToWsl.js";
+import { error } from "console";
+
+export default class NonInteractiveCodeExecutor extends Executor {
+	usesShell: boolean
+	stdoutCb: (chunk: any) => void
+	stderrCb: (chunk: any) => void
+	resolveRun: (value: void | PromiseLike<void>) => void | undefined = undefined;
+	settings: ExecutorSettings;
+
+	constructor(settings: ExecutorSettings, usesShell: boolean, file: string, language: LanguageId) {
+		super(file, language);
+
+		this.settings = settings;
+		this.usesShell = usesShell;
+	}
+
+	stop(): Promise<void> {
+		return Promise.resolve();
+	}
+
+	run(codeBlockContent: string, outputter: Outputter, cmd: string, cmdArgs: string, ext: string) {
+		// Resolve any currently running blocks
+		if (this.resolveRun !== undefined)
+			this.resolveRun();
+		this.resolveRun = undefined;
+
+		return new Promise<void>((resolve, reject) => {
+			const tempFileName = this.getTempFile(ext);
+
+			fs.promises.writeFile(tempFileName, codeBlockContent).then(() => {
+				const args = cmdArgs ? cmdArgs.split(" ") : [];
+
+				if (this.isWSLEnabled()) {
+					args.unshift("-e", cmd);
+					cmd = "wsl";
+					args.push(windowsPathToWsl(tempFileName));
+				} else {
+					args.push(tempFileName);
+				}
+
+
+				let child: child_process.ChildProcessWithoutNullStreams;
+
+				// check if compiled by gcc
+				if (cmd.endsWith("gcc") || cmd.endsWith("gcc.exe")) {
+					// remove .c from tempFileName and add .out for the compiled output and add output path to args
+					const tempFileNameWExe: string = tempFileName.slice(0, -2) + ".out";
+					args.push("-o", tempFileNameWExe);
+
+					// compile c file with gcc and handle possible output
+					const childGCC = child_process.spawn(cmd, args, {env: process.env, shell: this.usesShell});
+					this.handleChildOutput(childGCC, outputter, tempFileName);
+					childGCC.on('exit', (code) => {
+						if (code === 0) {
+							// executing the compiled file
+							child = child_process.spawn(tempFileNameWExe, { env: process.env, shell: this.usesShell });
+							this.handleChildOutput(child, outputter, tempFileNameWExe).then(() => {
+								this.tempFileId = undefined; // Reset the file id to use a new file next time
+							});
+						}
+					});
+				} else {
+					child = child_process.spawn(cmd, args, { env: process.env, shell: this.usesShell });
+					this.handleChildOutput(child, outputter, tempFileName).then(() => {
+						this.tempFileId = undefined; // Reset the file id to use a new file next time
+					});
+				}				
+
+				// We don't resolve the promise here - 'handleChildOutput' registers a listener
+				// For when the child_process closes, and will resolve the promise there
+				this.resolveRun = resolve;	
+			}).catch((err) => {
+				this.notifyError(cmd, cmdArgs, tempFileName, err, outputter);
+				resolve();
+			});
+		});
+	}
+
+	private isWSLEnabled(): boolean {
+		if (this.settings.wslMode) {
+			return true;
+		}
+
+		if (this.language == 'shell' && this.settings.shellWSLMode) {
+			return true;
+		}
+
+		return false;
+	}
+
+	/**
+	 * Handles the output of a child process and redirects stdout and stderr to the given {@link Outputter} element.
+	 * Removes the temporary file after the code execution. Creates a new Notice after the code execution.
+	 *
+	 * @param child The child process to handle.
+	 * @param outputter The {@link Outputter} that should be used to display the output of the code.
+	 * @param fileName The name of the temporary file that was created for the code execution.
+	 * @returns a promise that will resolve when the child proces finishes
+	 */
+	protected async handleChildOutput(child: child_process.ChildProcessWithoutNullStreams, outputter: Outputter, fileName: string | undefined) {
+		outputter.clear();
+
+		// Kill process on clear
+		outputter.killBlock = () => {
+			// Kill the process
+			child.kill('SIGINT');
+		}
+
+		this.stdoutCb = (data) => {
+			outputter.write(data.toString());
+		};
+		this.stderrCb = (data) => {
+			outputter.writeErr(data.toString());
+		};
+
+		child.stdout.on('data', this.stdoutCb);
+		child.stderr.on('data', this.stderrCb);
+
+		outputter.on("data", (data: string) => {
+			child.stdin.write(data);
+		});
+
+		child.on('close', (code) => {
+			if (code !== 0)
+				new Notice("Error!");
+
+			// Resolve the run promise once finished running the code block
+			if (this.resolveRun !== undefined)
+				this.resolveRun();
+
+			outputter.closeInput();
+
+			if (fileName === undefined) return;
+
+			fs.promises.rm(fileName)
+				.catch((err) => {
+					console.error("Error in 'Obsidian Execute Code' Plugin while removing file: " + err);
+				});
+		});
+
+		child.on('error', (err) => {
+			new Notice("Error!");
+			outputter.writeErr(err.toString());
+		});
+	}
+}