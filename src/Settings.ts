

/**
 * Interface that contains all the settings for the extension.
 */
export interface ExecutorSettings {
	timeout: number;
	allowInput: boolean;
	nodePath: string;
	nodeArgs: string;
	jsInject: string;
	tsPath: string;
	tsArgs: string;
	tsInject: string;
	luaPath: string;
	luaArgs: string;
	luaInject: string;
	csPath: string;
	csArgs: string;
	csInject: string;
	pythonPath: string;
	pythonArgs: string;
	pythonEmbedPlots: boolean;
	pythonInject: string;
	shellPath: string;
	shellArgs: string;
	shellFileExtension: string;
	shellInject: string;
	groovyPath: string;
	groovyArgs: string;
	groovyFileExtension: string;
	groovyInject: string;
	golangPath: string,
	golangArgs: string,
	golangFileExtension: string,
	goInject: string;
	javaPath: string,
	javaArgs: string,
	javaFileExtension: string,
	javaInject: string;
	maxPrologAnswers: number;
	prologInject: string;
	powershellPath: string;
	powershellArgs: string;
	powershellFileExtension: string;
	powershellInject: string;
	cargoPath: string;
	cargoArgs: string;
	rustInject: string;
	cppRunner: string;
	cppInject: string;
	clingPath: string;
	clingArgs: string;
	clingStd: string;
	rustFileExtension: string,
	RPath: string;
	RArgs: string;
	REmbedPlots: boolean;
	rInject: string;
	kotlinPath: string;
	kotlinArgs: string;
	kotlinFileExtension: string;
	kotlinInject: string;
<<<<<<< HEAD
	
	jsInteractive: boolean;
	tsInteractive: boolean;
	csInteractive: boolean;
	luaInteractive: boolean;
	pythonInteractive: boolean;
	cppInteractive: boolean;
	prologInteractive: boolean;
	shellInteractive: boolean;
	bashInteractive: boolean;
	groovyInteractive: boolean;
	rInteractive: boolean;
	goInteractive: boolean;
	rustInteractive: boolean;
	javaInteractive: boolean;
	powershellInteractive: boolean;
	kotlinInteractive: boolean;
=======
	mathematicaPath: string;
	mathematicaArgs: string;
	mathematicaFileExtension: string;
	mathematicaInject: string;
>>>>>>> b48aa308
}


/**
 * The default settings for the extensions as implementation of the ExecutorSettings interface.
 */
export const DEFAULT_SETTINGS: ExecutorSettings = {
	timeout: 10000,
	allowInput: true,
	nodePath: "node",
	nodeArgs: "",
	jsInject: "",
	tsPath: "ts-node",
	tsArgs: "",
	tsInject: "",
	luaPath: "lua",
	luaArgs: "",
	luaInject: "",
	csPath: "dotnet-script",
	csArgs: "",
	csInject: "",
	pythonPath: "python",
	pythonArgs: "",
	pythonEmbedPlots: true,
	pythonInject: "",
	shellPath: "bash",
	shellArgs: "",
	shellFileExtension: "sh",
	shellInject: "",
	groovyPath: "groovy",
	groovyArgs: "",
	groovyFileExtension: "groovy",
	groovyInject: "",
	golangPath: "go",
	golangArgs: "run",
	golangFileExtension: "go",
	goInject: "",
	javaPath: "java",
	javaArgs: "-ea",
	javaFileExtension: "java",
	javaInject: "",
	maxPrologAnswers: 15,
	prologInject: "",
	powershellPath: "powershell",
	powershellArgs: "-file",
	powershellFileExtension: "ps1",
	powershellInject: "",
	cargoPath: "cargo",
	cargoArgs: "run",
	rustInject: "",
	cppRunner: "cling",
	cppInject: "",
	clingPath: "cling",
	clingArgs: "",
	clingStd: "c++17",
	rustFileExtension: "rs",
	RPath: "Rscript",
	RArgs: "",
	REmbedPlots: true,
	rInject: "",
	kotlinPath: "kotlinc",
	kotlinArgs: "-script",
	kotlinFileExtension: "kts",
	kotlinInject: "",
<<<<<<< HEAD
	
	jsInteractive: true,
	tsInteractive: false,
	csInteractive: false,
	luaInteractive: false,
	pythonInteractive: true,
	cppInteractive: false,
	prologInteractive: false,
	shellInteractive: false,
	bashInteractive: false,
	groovyInteractive: false,
	rInteractive: false,
	goInteractive: false,
	rustInteractive: false,
	javaInteractive: false,
	powershellInteractive: false,
	kotlinInteractive: false
=======
	mathematicaPath: "wolframscript",
	mathematicaArgs: "",
	mathematicaFileExtension: "wls",
	mathematicaInject: ""
>>>>>>> b48aa308
}<|MERGE_RESOLUTION|>--- conflicted
+++ resolved
@@ -61,7 +61,10 @@
 	kotlinArgs: string;
 	kotlinFileExtension: string;
 	kotlinInject: string;
-<<<<<<< HEAD
+	mathematicaPath: string;
+	mathematicaArgs: string;
+	mathematicaFileExtension: string;
+	mathematicaInject: string;
 	
 	jsInteractive: boolean;
 	tsInteractive: boolean;
@@ -79,12 +82,7 @@
 	javaInteractive: boolean;
 	powershellInteractive: boolean;
 	kotlinInteractive: boolean;
-=======
-	mathematicaPath: string;
-	mathematicaArgs: string;
-	mathematicaFileExtension: string;
-	mathematicaInject: string;
->>>>>>> b48aa308
+	mathematicaInteractive: boolean;
 }
 
 
@@ -149,7 +147,10 @@
 	kotlinArgs: "-script",
 	kotlinFileExtension: "kts",
 	kotlinInject: "",
-<<<<<<< HEAD
+	mathematicaPath: "wolframscript",
+	mathematicaArgs: "",
+	mathematicaFileExtension: "wls",
+	mathematicaInject: "",
 	
 	jsInteractive: true,
 	tsInteractive: false,
@@ -166,11 +167,7 @@
 	rustInteractive: false,
 	javaInteractive: false,
 	powershellInteractive: false,
-	kotlinInteractive: false
-=======
-	mathematicaPath: "wolframscript",
-	mathematicaArgs: "",
-	mathematicaFileExtension: "wls",
-	mathematicaInject: ""
->>>>>>> b48aa308
+	kotlinInteractive: false,
+	mathematicaInteractive: true,
+
 }