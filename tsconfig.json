--- conflicted
+++ resolved
@@ -14,15 +14,10 @@
 			"DOM",
 			"ES5",
 			"ES6",
-<<<<<<< HEAD
-			"ES7"
+			"ES7",
+			"ES2018"
 		],
 		"types": ["obsidian-typings"]
-=======
-			"ES7",
-			"ES2018"
-		]
->>>>>>> ec9533c3
 	},
 	"include": [
 		"**/*.ts",
